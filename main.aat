use "aatlib/prelude"

<<<<<<< HEAD
fn puta s: str, i: i32 -> () = {
    print s[i]

    val si = s[i] as i8
    if si != 0i8 puta s, i + 1
}

@entry
fn main () -> () = {
    puta "hello", 0
=======
rec Num(n: i32)

fn double num: &Num = {
    num.n = num.n * 2
}

@entry
fn main () = {
    var num = Num {
        n: 16
    }

    double &num

    println num.n
>>>>>>> 5c62b2e9
}<|MERGE_RESOLUTION|>--- conflicted
+++ resolved
@@ -1,17 +1,5 @@
 use "aatlib/prelude"
 
-<<<<<<< HEAD
-fn puta s: str, i: i32 -> () = {
-    print s[i]
-
-    val si = s[i] as i8
-    if si != 0i8 puta s, i + 1
-}
-
-@entry
-fn main () -> () = {
-    puta "hello", 0
-=======
 rec Num(n: i32)
 
 fn double num: &Num = {
@@ -27,5 +15,4 @@
     double &num
 
     println num.n
->>>>>>> 5c62b2e9
 }