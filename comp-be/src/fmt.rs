--- conflicted
+++ resolved
@@ -65,9 +65,6 @@
             AtomKind::Parenthesized(expr) => format!("({})", expr.fmt()),
             AtomKind::Cast(val, ty) => format!("{} as {}", val.fmt(), ty.fmt()),
             AtomKind::NamedValue { name, val } => format!("{}: {}", name, val.fmt()),
-<<<<<<< HEAD
-            AtomKind::Index(lval, ind) => format!("{}[{}]", lval.fmt(), ind.fmt()),
-=======
             AtomKind::Access(list) => list.join("."),
             AtomKind::Array(vals) => format!(
                 "[{}]",
@@ -77,7 +74,6 @@
                     .join(", ")
             ),
             AtomKind::Index(lval, index) => format!("{}[{}]", lval.fmt(), index.fmt()),
->>>>>>> e9182846
             _ => panic!("ICE fmt {:?}", self),
         }
     }
