--- conflicted
+++ resolved
@@ -3,12 +3,7 @@
 
 *.ll
 *.txt
-<<<<<<< HEAD
-*.o
-*.bin
-=======
 *.bin
 *.o
 
-test.c
->>>>>>> d112ec1f
+test.c